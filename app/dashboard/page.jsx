"use client"

import React from "react"
import Header from "@/src/components/common/Header"
import DashboardComponent from "@/src/pages/dashboard/DashboardComponent"

const Page = () => {
  const sectionMessage = {
    title: "Dashboard",
    paragraph: "Description",
  }

  return (
<<<<<<< HEAD
    <div className="max-w-8xl mx-auto px-4 sm:px-6 relative">
=======
    <div className="max-w-6xl mx-auto px-4 sm:px-6 relative">
>>>>>>> d04fb678
      <Header
        title={sectionMessage.title}
        description={sectionMessage.paragraph}
      />
      <DashboardComponent />
    </div>
  )
}

export default Page<|MERGE_RESOLUTION|>--- conflicted
+++ resolved
@@ -11,11 +11,7 @@
   }
 
   return (
-<<<<<<< HEAD
-    <div className="max-w-8xl mx-auto px-4 sm:px-6 relative">
-=======
-    <div className="max-w-6xl mx-auto px-4 sm:px-6 relative">
->>>>>>> d04fb678
+    <div>
       <Header
         title={sectionMessage.title}
         description={sectionMessage.paragraph}
